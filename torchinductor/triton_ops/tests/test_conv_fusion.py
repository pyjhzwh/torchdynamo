from benchmarks_.microbenchmarks import model as model
import torch
import torchdynamo
import torchinductor.config
from torchdynamo.testing import same

# torchinductor.config.debug = True
torchinductor.config.triton.dense_indexing = True
torchinductor.config.triton.convolution = "triton"
torch.manual_seed(0)

class Func(object):
    @torchdynamo.optimize("inductor")
    def conv_torchinductor(x, w, bias, stride, padding, dilation, groups):
        y =  torch.conv2d(x, w, None, stride, padding, dilation, groups)
        return y

    def conv(x, w, bias, stride, padding, dilation, groups):
        y =  torch.conv2d(x, w, None, stride, padding, dilation, groups)
        return y

    
    # conv+bias
    @torchdynamo.optimize("inductor")
    def conv_add_torchinductor(x, w, bias, stride, padding, dilation, groups):
        y =  torch.conv2d(x, w, bias, stride, padding, dilation, groups)
        return y

    # conv+bias
    def conv_add(x, w, bias, stride, padding, dilation, groups):
        y =  torch.conv2d(x, w, bias, stride, padding, dilation, groups)
        return y

    # relu(conv)
    @torchdynamo.optimize("inductor")
    def conv_relu_torchinductor(x, w, bias, stride, padding, dilation, groups):
        y =  torch.conv2d(x, w, None, stride, padding, dilation, groups)
        return torch.relu(y)

    # relu(conv)
    def conv_relu(x, w, bias, stride, padding, dilation, groups):
        y =  torch.conv2d(x, w, None, stride, padding, dilation, groups)
        return torch.relu(y)

    # relu(conv+bias)
    @torchdynamo.optimize("inductor")
    def conv_add_relu_torchinductor(x, w, bias, stride, padding, dilation, groups):
        y =  torch.conv2d(x, w, bias, stride, padding, dilation, groups)
        return torch.relu(y)

    # relu(conv+bias)
    def conv_add_relu(x, w, bias, stride, padding, dilation, groups):
        y =  torch.conv2d(x, w, bias, stride, padding, dilation, groups)
        return torch.relu(y)

    # bn(conv)
    @torchdynamo.optimize("inductor")
    def conv_bn_torchinductor(x, w, bias, stride, padding, dilation, groups):
        y = torch.conv2d(x, w, bias, stride, padding, dilation, groups)
        y = torch.batch_norm(
            y, weight=bias, bias=torch.ones_like(bias),
            running_mean=torch.zeros_like(bias), running_var=torch.zeros_like(bias),
            training=False, momentum=1, eps=1e-5, cudnn_enabled=True,
        )
        return y

    # bn(conv)
    def conv_bn(x, w, bias, stride, padding, dilation, groups):
        y = torch.conv2d(x, w, bias, stride, padding, dilation, groups)
        y = torch.batch_norm(
            y, weight=bias, bias=torch.ones_like(bias),
            running_mean=torch.zeros_like(bias), running_var=torch.zeros_like(bias),
            training=False, momentum=1, eps=1e-5, cudnn_enabled=True,
        )
        return y

    # relu(bn(conv))
    @torchdynamo.optimize("inductor")
    def conv_bn_relu_torchinductor(x, w, bias, stride, padding, dilation, groups):
        y = torch.conv2d(x, w, bias, stride, padding, dilation, groups)
        y = torch.batch_norm(
            y, weight=bias, bias=None,
            running_mean=torch.zeros_like(bias), running_var=torch.zeros_like(bias),
            training=False, momentum=1, eps=1e-5, cudnn_enabled=True,
        )
        return torch.relu(y)

    # relu(bn(conv))
    def conv_bn_relu(x, w, bias, stride, padding, dilation, groups):
        y = torch.conv2d(x, w, bias, stride, padding, dilation, groups)
        y = torch.batch_norm(
            y, weight=bias, bias=None,
            running_mean=torch.zeros_like(bias), running_var=torch.zeros_like(bias),
            training=False, momentum=1, eps=1e-5, cudnn_enabled=True,
        )
        return torch.relu(y)

def test(layer_params, fusion_type="add"):
    BATCH = 32
    IN_H, IN_W, IN_C, KERNEL_H, KERNEL_W, KERNEL_N, stride, padding = layer_params
    dilation, groups = (1,1), 1
    dtype=torch.float32

    torch.manual_seed(0)
    # allocate inputs, nchw
    x = torch.randn((BATCH, IN_C, IN_H, IN_W), dtype=dtype, device='cuda') #.to(memory_format=torch.channels_last)
    w = torch.randn((KERNEL_N, IN_C // groups, KERNEL_H, KERNEL_W),
                    dtype=dtype, device='cuda') #.to(memory_format=torch.channels_last)
    # bias = torch.randn((1, KERNEL_N, 1, 1), dtype=dtype, device='cuda') #.to(memory_format=torch.channels_last)
    bias = torch.randn((KERNEL_N), dtype=dtype, device='cuda')

<<<<<<< HEAD
    conv_fusion_torchinductor = getattr(Func, f"conv_{fusion_type}_torchinductor")
    conv_fusion = getattr(Func, f"conv_{fusion_type}")
    torchinductor.metrics.reset()
    y = conv_fusion_torchinductor(x, w, bias, stride, padding, dilation, groups)
    # 1 kernel(optional) for change input layout to NHWC, 1 kernel for conv+fusion
    assert torchinductor.metrics.generated_kernel_count <= 2, f"codegen #kernel > 2"
=======
    if fusion_type == "":
        conv_fusion_torchinductor = getattr(Func, f"conv_torchinductor")
        conv_fusion = getattr(Func, f"conv")
    else:
        conv_fusion_torchinductor = getattr(Func, f"conv_{fusion_type}_torchinductor")
        conv_fusion = getattr(Func, f"conv_{fusion_type}")
    torchinductor.metrics.reset()
    y = conv_fusion_torchinductor(x, w, bias, stride, padding, dilation, groups)
    assert(torchinductor.metrics.generated_kernel_count == 1)
>>>>>>> 894ada3e
    y_correct = conv_fusion(x, w, bias, stride, padding, dilation, groups)
    # print("y", y[0])
    # print("y_correct", y_correct[0])
    assert(same(y, y_correct, cos_similarity=True))

fusion_types = ["", "add", "relu", "add_relu", "bn", "bn_relu"]
for fusion_type in fusion_types:
    print(f"testing correctness of conv+{fusion_type}")
    for id, layer in enumerate(model.alexnet_layers):
        test(layer, fusion_type)
    print("passed")<|MERGE_RESOLUTION|>--- conflicted
+++ resolved
@@ -109,14 +109,6 @@
     # bias = torch.randn((1, KERNEL_N, 1, 1), dtype=dtype, device='cuda') #.to(memory_format=torch.channels_last)
     bias = torch.randn((KERNEL_N), dtype=dtype, device='cuda')
 
-<<<<<<< HEAD
-    conv_fusion_torchinductor = getattr(Func, f"conv_{fusion_type}_torchinductor")
-    conv_fusion = getattr(Func, f"conv_{fusion_type}")
-    torchinductor.metrics.reset()
-    y = conv_fusion_torchinductor(x, w, bias, stride, padding, dilation, groups)
-    # 1 kernel(optional) for change input layout to NHWC, 1 kernel for conv+fusion
-    assert torchinductor.metrics.generated_kernel_count <= 2, f"codegen #kernel > 2"
-=======
     if fusion_type == "":
         conv_fusion_torchinductor = getattr(Func, f"conv_torchinductor")
         conv_fusion = getattr(Func, f"conv")
@@ -126,7 +118,6 @@
     torchinductor.metrics.reset()
     y = conv_fusion_torchinductor(x, w, bias, stride, padding, dilation, groups)
     assert(torchinductor.metrics.generated_kernel_count == 1)
->>>>>>> 894ada3e
     y_correct = conv_fusion(x, w, bias, stride, padding, dilation, groups)
     # print("y", y[0])
     # print("y_correct", y_correct[0])
