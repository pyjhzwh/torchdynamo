from .conv import _conv
from .conv import conv
from .conv1x1 import _conv1x1
from .conv1x1 import conv1x1
<<<<<<< HEAD
from .conv3x3_unroll import _conv3x3_unroll
from .conv3x3_unroll import conv3x3_unroll
from .conv_analytic import _conv_analytic
from .conv_analytic import conv_analytic
from .conv_split import _conv_split
from .conv_split import conv_split

__all__ = [
    "_conv",
    "conv",
    "_conv1x1",
    "conv1x1",
    "_conv3x3_unroll",
    "conv3x3_unroll",
    "_conv_analytic",
    "conv_analytic",
    "_conv_split",
    "conv_split",
]
=======
from .matmul import _matmul_out
from .matmul import matmul_out

__all__ = ["_conv", "conv", "_conv1x1", "conv1x1", "_matmul_out", "matmul_out"]
>>>>>>> e062891b
<|MERGE_RESOLUTION|>--- conflicted
+++ resolved
@@ -2,13 +2,14 @@
 from .conv import conv
 from .conv1x1 import _conv1x1
 from .conv1x1 import conv1x1
-<<<<<<< HEAD
 from .conv3x3_unroll import _conv3x3_unroll
 from .conv3x3_unroll import conv3x3_unroll
 from .conv_analytic import _conv_analytic
 from .conv_analytic import conv_analytic
 from .conv_split import _conv_split
 from .conv_split import conv_split
+from .matmul import _matmul_out
+from .matmul import matmul_out
 
 __all__ = [
     "_conv",
@@ -21,10 +22,6 @@
     "conv_analytic",
     "_conv_split",
     "conv_split",
-]
-=======
-from .matmul import _matmul_out
-from .matmul import matmul_out
-
-__all__ = ["_conv", "conv", "_conv1x1", "conv1x1", "_matmul_out", "matmul_out"]
->>>>>>> e062891b
+    "_matmul_out",
+    "matmul_out",
+]