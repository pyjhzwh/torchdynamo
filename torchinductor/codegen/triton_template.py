--- conflicted
+++ resolved
@@ -31,11 +31,8 @@
             self.args.output_buffers[v] = k
         if isinstance(self.node, ir.Convolution):
             self.cse.store_cache[self.inout_dict["y"]] = "acc"
-<<<<<<< HEAD
-=======
         elif isinstance(self.node, ir.MatrixMultiply):
             self.cse.store_cache[self.inout_dict["C"]] = "acc"
->>>>>>> 40e032dd
 
     def assign_block_numel(self):
         code = IndentedBuffer()
@@ -46,14 +43,11 @@
                 "xnumel = BATCH * (OUT_H + 2 * output_padding_h) * (OUT_W + 2 * output_padding_h)"
             )
             code.writeline("ynumel = KERNEL_N")
-<<<<<<< HEAD
-=======
         elif isinstance(self.node, ir.MatrixMultiply):
             code.writeline("XBLOCK: tl.constexpr = BLOCK_M")
             code.writeline("YBLOCK: tl.constexpr = BLOCK_N")
             code.writeline("xnumel = M")
             code.writeline("ynumel = N")
->>>>>>> 40e032dd
 
         return code
 
@@ -72,13 +66,8 @@
         # current TritonTemplateKernel args
         for (argdef, call_arg) in zip(argdefs, call_args):
             if (
-<<<<<<< HEAD
-                call_arg not in self.inout_dict.values()
-                and call_arg not in self.args_dict.values()
-=======
                 argdef not in self.inout_dict.keys()
                 and argdef not in self.args_dict.keys()
->>>>>>> 40e032dd
             ):
                 self.extra_argdefs.append(argdef)
                 self.extra_call_args.append(call_arg)
@@ -86,11 +75,8 @@
         if could_remove_kernel_buf:
             if isinstance(self.node, ir.Convolution):
                 self.inout_dict.pop("y")
-<<<<<<< HEAD
-=======
             elif isinstance(self.node, ir.MatrixMultiply):
                 self.inout_dict.pop("C")
->>>>>>> 40e032dd
         self.template_inout_argdefs = list(self.inout_dict.keys())
 
         if kernel_buf_replace_name is not None:
@@ -107,10 +93,15 @@
         render_dict["extra_argdefs"] = self.extra_argdefs
         render_dict["pointwise_code"] = self.pointwise_code.getvalue() if fuse else None
         render_dict["out_def"] = (
-<<<<<<< HEAD
-            "y" if kernel_buf_replace_name is None else kernel_buf_replace_def
+            self.out_def() if kernel_buf_replace_name is None else kernel_buf_replace_def
         )
         self.body = self.template.render(render_dict) + "\n"
+
+    def out_def(self):
+        if isinstance(self.node, ir.Convolution):
+            return "y"
+        elif isinstance(self.node, ir.MatrixMultiply):
+            return "C"
 
     def codegen_kernel(
         self,
@@ -119,31 +110,9 @@
         could_remove_kernel_buf=False,
         kernel_buf_replace_name=None,
     ):
-=======
-            self.out_def() if kernel_buf_replace_name is None else kernel_buf_replace_def
-        )
-        self.body = self.template.render(render_dict) + "\n"
-
-    def out_def(self):
-        if isinstance(self.node, ir.Convolution):
-            return "y"
-        elif isinstance(self.node, ir.MatrixMultiply):
-            return "C"
->>>>>>> 40e032dd
-
-    def codegen_kernel(
-        self,
-        name=None,
-        fuse=False,
-        could_remove_kernel_buf=False,
-        kernel_buf_replace_name=None,
-    ):
-
-<<<<<<< HEAD
-=======
+
         code = IndentedBuffer()
 
->>>>>>> 40e032dd
         self.codegen_body(name, fuse, could_remove_kernel_buf, kernel_buf_replace_name)
         code.splice(self.body)
 
@@ -256,21 +225,13 @@
     scheduler_node: ExternKernelSchedulerNode
     """
     wrapper = V.graph.wrapper_code
-<<<<<<< HEAD
-    deivce, group = scheduler_node.group
-=======
     deivce, groups = scheduler_node.group
->>>>>>> 40e032dd
 
     reschedule = []
     fuse = False
     could_remove_kernel_buf = False
     fusable_nodes = []
-<<<<<<< HEAD
-    with scheduler.kernel(TritonTemplateKernel(scheduler_node.node, *group)) as kernel:
-=======
     with scheduler.kernel(TritonTemplateKernel(scheduler_node.node, *groups)) as kernel:
->>>>>>> 40e032dd
         # map const args/ shape/ strides to kernel args
         kernel.map_args()
         # set self.args name to match the TritonTemplateKernel's args names
@@ -279,48 +240,6 @@
         scheduler_node.update_dep_type()
         # mark node of TritonTemplateKernel as fusable and update fusable_deps
         scheduler_node.mark_fusable()
-<<<<<<< HEAD
-        # enqueue any nodes that became runable after this node is run
-        # otherwise, relu after conv is in blocked_nodes that could not be in
-        # runable_groups to be fused to conv
-        # scheduler.barrier()
-        tile1, tile2, _ = group
-        # scheduler.pop_group will keep iterating all reachable fusable SchedulerNodes
-        if isinstance(kernel.node, ir.Convolution):
-            # Add pointwise with compatible dimensions
-            for node in scheduler.pop_group(
-                (tile1 * tile2, sympy.Integer(1)),
-            ):
-                # if not channel_last layout (data.get_stride()[1] != 1),
-                # reorder node loop ordering to channel last
-                # so that it could be fused with convolution and
-                # have correct results of split_and_set_ranges()
-                # if len(node.node.get_size()) == 4 and node.node.get_stride()[1] != 1:
-                #     node.reorder_channel_last()
-                # make sure we force the reads of conv are channel_last layout
-                if len(node.node.get_size()) == 4:
-                    assert node.node.get_stride()[1] == 1
-                try:
-                    node.run(*kernel.split_and_set_ranges(node.get_ranges()))
-                    node.mark_fusable()
-                    fuse = True
-                    fusable_nodes.append(node)
-                    # if node.output buffer has the same stride/size as kernel output buffer
-                    # replace kernel output buffer name as node.output buffer
-                    could_remove_kernel_buf = True
-                except CantSplit:
-                    reschedule.append(node)
-                    # if (
-                    #     len(node.node.get_size()) == 4
-                    #     and node.node.get_stride()[1] != 1
-                    # ):
-                    #     node.re_simplify_reorder_and_tile()
-        else:
-            for node in scheduler.pop_group(group):
-                # scheduler.maybe_remove_buffer(node, check_group=is_group_matching)
-                node.run(*kernel.set_ranges(*node.get_ranges()))
-                node.mark_fusable()
-=======
         # scheduler.pop_group will keep iterating all reachable fusable SchedulerNodes
         if isinstance(kernel.node, ir.Convolution) or isinstance(kernel.node, ir.MatrixMultiply):
             tile1, tile2, _ = groups
@@ -350,7 +269,6 @@
         #         # scheduler.maybe_remove_buffer(node, check_group=is_group_matching)
         #         node.run(*kernel.set_ranges(*node.get_ranges()))
         #         node.mark_fusable()
->>>>>>> 40e032dd
 
         # TODO: reduction
 
