--- conflicted
+++ resolved
@@ -32,11 +32,8 @@
             self.args.output_buffers[v] = k
         if isinstance(self.node, ir.Convolution):
             self.cse.store_cache[self.inout_dict["y"]] = "acc"
-<<<<<<< HEAD
         elif isinstance(self.node, ir.MatrixMultiply):
             self.cse.store_cache[self.inout_dict["C"]] = "acc"
-=======
->>>>>>> eaa05755
 
     def assign_block_numel(self):
         code = IndentedBuffer()
@@ -47,14 +44,11 @@
                 "xnumel = BATCH * (OUT_H + 2 * output_padding_h) * (OUT_W + 2 * output_padding_h)"
             )
             code.writeline("ynumel = KERNEL_N")
-<<<<<<< HEAD
         elif isinstance(self.node, ir.MatrixMultiply):
             code.writeline("XBLOCK: tl.constexpr = BLOCK_M")
             code.writeline("YBLOCK: tl.constexpr = BLOCK_N")
             code.writeline("xnumel = M")
             code.writeline("ynumel = N")
-=======
->>>>>>> eaa05755
 
         return code
 
@@ -73,13 +67,8 @@
         # current TritonTemplateKernel args
         for (argdef, call_arg) in zip(argdefs, call_args):
             if (
-<<<<<<< HEAD
                 argdef not in self.inout_dict.keys()
                 and argdef not in self.args_dict.keys()
-=======
-                call_arg not in self.inout_dict.values()
-                and call_arg not in self.args_dict.values()
->>>>>>> eaa05755
             ):
                 self.extra_argdefs.append(argdef)
                 self.extra_call_args.append(call_arg)
@@ -87,11 +76,8 @@
         if could_remove_kernel_buf:
             if isinstance(self.node, ir.Convolution):
                 self.inout_dict.pop("y")
-<<<<<<< HEAD
             elif isinstance(self.node, ir.MatrixMultiply):
                 self.inout_dict.pop("C")
-=======
->>>>>>> eaa05755
         self.template_inout_argdefs = list(self.inout_dict.keys())
 
         if kernel_buf_replace_name is not None:
@@ -108,7 +94,6 @@
         render_dict["extra_argdefs"] = self.extra_argdefs
         render_dict["pointwise_code"] = self.pointwise_code.getvalue() if fuse else None
         render_dict["out_def"] = (
-<<<<<<< HEAD
             self.out_def()
             if kernel_buf_replace_name is None
             else kernel_buf_replace_def
@@ -120,10 +105,6 @@
             return "y"
         elif isinstance(self.node, ir.MatrixMultiply):
             return "C"
-=======
-            "y" if kernel_buf_replace_name is None else kernel_buf_replace_def
-        )
-        self.body = self.template.render(render_dict) + "\n"
 
     def codegen_kernel(
         self,
@@ -132,21 +113,9 @@
         could_remove_kernel_buf=False,
         kernel_buf_replace_name=None,
     ):
->>>>>>> eaa05755
-
-    def codegen_kernel(
-        self,
-        name=None,
-        fuse=False,
-        could_remove_kernel_buf=False,
-        kernel_buf_replace_name=None,
-    ):
-
-<<<<<<< HEAD
+
         code = IndentedBuffer()
 
-=======
->>>>>>> eaa05755
         self.codegen_body(name, fuse, could_remove_kernel_buf, kernel_buf_replace_name)
         code.splice(self.body)
 
@@ -259,21 +228,13 @@
     scheduler_node: ExternKernelSchedulerNode
     """
     wrapper = V.graph.wrapper_code
-<<<<<<< HEAD
-    deivce, groups = scheduler_node.group
-=======
-    deivce, group = scheduler_node.group
->>>>>>> eaa05755
+    _, groups = scheduler_node.group
 
     reschedule = []
     fuse = False
     could_remove_kernel_buf = False
     fusable_nodes = []
-<<<<<<< HEAD
     with scheduler.kernel(TritonTemplateKernel(scheduler_node.node, *groups)) as kernel:
-=======
-    with scheduler.kernel(TritonTemplateKernel(scheduler_node.node, *group)) as kernel:
->>>>>>> eaa05755
         # map const args/ shape/ strides to kernel args
         kernel.map_args()
         # set self.args name to match the TritonTemplateKernel's args names
@@ -282,7 +243,6 @@
         scheduler_node.update_dep_type()
         # mark node of TritonTemplateKernel as fusable and update fusable_deps
         scheduler_node.mark_fusable()
-<<<<<<< HEAD
         # scheduler.pop_group will keep iterating all reachable fusable SchedulerNodes
         if isinstance(kernel.node, ir.Convolution) or isinstance(
             kernel.node, ir.MatrixMultiply
@@ -308,49 +268,11 @@
             except CantSplit:
                 reschedule.append(node)
 
-        # else:
-        #     for node in scheduler.pop_group(group):
-        #         # scheduler.maybe_remove_buffer(node, check_group=is_group_matching)
-        #         node.run(*kernel.set_ranges(*node.get_ranges()))
-        #         node.mark_fusable()
-=======
-        # enqueue any nodes that became runable after this node is run
-        # otherwise, relu after conv is in blocked_nodes that could not be in
-        # runable_groups to be fused to conv
-        # scheduler.barrier()
-        tile1, tile2, _ = group
-        # scheduler.pop_group will keep iterating all reachable fusable SchedulerNodes
-        if isinstance(kernel.node, ir.Convolution):
-            # Add pointwise with compatible dimensions
-            for node in scheduler.pop_group(
-                (tile1 * tile2, sympy.Integer(1)),
-            ):
-                # if not channel_last layout (data.get_stride()[1] != 1),
-                # reorder node loop ordering to channel last
-                # so that it could be fused with convolution and
-                # have correct results of split_and_set_ranges()
-                # if len(node.node.get_size()) == 4 and node.node.get_stride()[1] != 1:
-                #     node.reorder_channel_last()
-                # make sure we force the reads of conv are channel_last layout
-                if len(node.node.get_size()) == 4:
-                    assert node.node.get_stride()[1] == 1
-                try:
-                    node.run(*kernel.split_and_set_ranges(node.get_ranges()))
-                    node.mark_fusable()
-                    fuse = True
-                    fusable_nodes.append(node)
-                    # if node.output buffer has the same stride/size as kernel output buffer
-                    # replace kernel output buffer name as node.output buffer
-                    could_remove_kernel_buf = True
-                except CantSplit:
-                    reschedule.append(node)
-
         else:
-            for node in scheduler.pop_group(group):
+            for node in scheduler.pop_group(groups):
                 # scheduler.maybe_remove_buffer(node, check_group=is_group_matching)
                 node.run(*kernel.set_ranges(*node.get_ranges()))
                 node.mark_fusable()
->>>>>>> eaa05755
 
         # TODO: reduction
 
