import os

import sympy
from jinja2 import Environment
from jinja2 import FileSystemLoader
from jinja2 import StrictUndefined

from .. import ir
from ..virtualized import V
from .common import IndentedBuffer
from .triton import CantSplit
from .triton import TritonKernel

template_dict = {ir.Convolution: "triton_conv", ir.MatrixMultiply: "triton_mm"}


class TritonTemplateKernel(TritonKernel):
    def __init__(self, node: ir.ExternKernel, *groups):
        self.node = node
        self.template_name = template_dict[type(node)]
        env = Environment(
            loader=FileSystemLoader(os.path.dirname(__file__)),
            trim_blocks=True,
            lstrip_blocks=True,
            undefined=StrictUndefined,
        )
<<<<<<< HEAD
        if isinstance(node, ir.Convolution):
=======
        pid_cache = {}
        if isinstance(node, ir.Convolution):
            pid_cache = {
                "tl.program_id(0)": "pid_nhw",
                "tl.program_id(1)": "pid_k",
            }
>>>>>>> e062891b
            self.map_args()
            KERNEL_H = self.args_dict["KERNEL_H"]
            KERNEL_W = self.args_dict["KERNEL_W"]
            padding_h = self.args_dict["padding_h"]
            padding_w = self.args_dict["padding_w"]
            if ((KERNEL_H == "1" and KERNEL_W == "1")) or (
                (padding_h == "0") and (padding_w == "0")
            ):
                self.template_name += "_delta_x"
            else:
                self.template_name += "_delta_x_hwc"
<<<<<<< HEAD

        self.template = env.get_template(self.template_name + ".j2")
=======
        elif isinstance(node, ir.MatrixMultiply):
            pid_cache = {
                "tl.program_id(0)": "pid_m",
                "tl.program_id(1)": "pid_n",
            }

        self.template = env.get_template(self.template_name + ".j2")
        super(TritonTemplateKernel, self).__init__(*groups, pid_cache=pid_cache)
>>>>>>> e062891b

    def rename_vars(self):
        for k, v in self.inout_dict.items():
            self.args.output_buffers[v] = k
        if isinstance(self.node, ir.Convolution):
            self.cse.store_cache[self.inout_dict["y"]] = "acc"
        elif isinstance(self.node, ir.MatrixMultiply):
            self.cse.store_cache[self.inout_dict["C"]] = "acc"

    def assign_block_numel(self):
        code = IndentedBuffer()
        if isinstance(self.node, ir.Convolution):
            code.writeline("XBLOCK: tl.constexpr = BLOCK_M")
            code.writeline("YBLOCK: tl.constexpr = BLOCK_N")
            code.writeline(
                "xnumel = BATCH * (OUT_H + 2 * output_padding_h) * (OUT_W + 2 * output_padding_w)"
            )
            code.writeline("ynumel = KERNEL_N")
        elif isinstance(self.node, ir.MatrixMultiply):
            code.writeline("XBLOCK: tl.constexpr = BLOCK_M")
            code.writeline("YBLOCK: tl.constexpr = BLOCK_N")
            code.writeline("xnumel = M")
            code.writeline("ynumel = N")

        return code

    def indexing(self, index: sympy.Expr, copy_shape=None, dense_indexing=True):
        # use dense_indexing for TritonTemplateKernel to avoid map::at error
        return super().indexing(index, copy_shape, dense_indexing)

    def codegen_body(
        self, name, fuse, could_remove_kernel_buf, kernel_buf_replace_name
    ):
        """
        put render_variables into the template
        to generate the final code
        """
        # get extra_argdefs from fusable triton kernels
        self.extra_argdefs = []
        self.extra_call_args = []
        argdefs, call_args = self.args.python_argdefs()
        # add extra args if it is different from
        # current TritonTemplateKernel args
        for (argdef, call_arg) in zip(argdefs, call_args):
            if (
                argdef not in self.inout_dict.keys()
                and argdef not in self.args_dict.keys()
            ):
                self.extra_argdefs.append(argdef)
                self.extra_call_args.append(call_arg)

        if could_remove_kernel_buf:
            if isinstance(self.node, ir.Convolution):
                self.inout_dict.pop("y")
            elif isinstance(self.node, ir.MatrixMultiply):
                self.inout_dict.pop("C")
        self.template_inout_argdefs = list(self.inout_dict.keys())

        if kernel_buf_replace_name is not None:
            idx = self.extra_call_args.index(kernel_buf_replace_name)
            kernel_buf_replace_def = self.extra_argdefs[idx]

        super().codegen_body()
        self.pointwise_code = IndentedBuffer()
        self.pointwise_code.splice(self.assign_block_numel())
        self.pointwise_code.splice(self.body)
        render_dict = {}
        render_dict["kernel_name"] = name
        render_dict["template_inout_argdefs"] = self.template_inout_argdefs
        render_dict["extra_argdefs"] = self.extra_argdefs
        render_dict["pointwise_code"] = self.pointwise_code.getvalue() if fuse else None
        render_dict["keep_store"] = not could_remove_kernel_buf
        render_dict["out_def"] = (
            self.out_def() if not could_remove_kernel_buf else kernel_buf_replace_def
        )
        self.body = self.template.render(render_dict) + "\n"

    def out_def(self):
        if isinstance(self.node, ir.Convolution):
            return "y"
        elif isinstance(self.node, ir.MatrixMultiply):
            return "C"

    def codegen_kernel(
        self,
        name=None,
        fuse=False,
        could_remove_kernel_buf=False,
        kernel_buf_replace_name=None,
    ):

        code = IndentedBuffer()

        self.codegen_body(name, fuse, could_remove_kernel_buf, kernel_buf_replace_name)
        code.splice(self.body)

        if name is not None:
            return code.getvalue()

        wrapper = IndentedBuffer()
        wrapper.writeline("TritonCodeCache.load('''")
        wrapper.splice(code.getvalue(), strip=True)
        wrapper.writeline("''').kernel")

        return wrapper.getvalue()

    def map_args(self):
        """
        map the constant args or
        kernel[grid](..., IN_C, IN_H, IN_W, strides,...)
        """
        (
            self.inout_dict,
            self.args_dict,
            self.const_dict,
            self.other_dict,
        ) = self.node.map_args()

    def precompute(self, wrapper, kernel_name):
        """
        some triton kernels needs host precompute tensor
        for example, triton_conv needs precompte delta_x_ptr
        """
        if isinstance(self.node, ir.Convolution):
            if self.const_dict["CONV1X1_NHWC"] == "False":
                IN_C = self.args_dict["IN_C"]
                KERNEL_H = self.args_dict["KERNEL_H"]
                KERNEL_W = self.args_dict["KERNEL_W"]
                dilation_h = self.args_dict["dilation_h"]
                dilation_w = self.args_dict["dilation_w"]
                stride_wc = self.args_dict["stride_wc"]
                stride_wh = self.args_dict["stride_wh"]
                stride_ww = self.args_dict["stride_ww"]
                stride_xc = self.args_dict["stride_xc"]
                stride_xh = self.args_dict["stride_xh"]
                stride_xw = self.args_dict["stride_xw"]
                device = self.other_dict["device"]
                if self.template_name == "triton_conv_delta_x":
                    assert "delta_x_ptr" not in self.args_dict.keys()
                    self.args_dict["delta_x_ptr"] = f"delta_x_{kernel_name}"
                    wrapper.writeline(
                        "from torchinductor.triton_ops import _conv as _conv"
                    )
                    wrapper.writeline(
                        f"delta_x_{kernel_name} = _conv._delta_x_ptr("
                        f"{IN_C}, {KERNEL_H}, {KERNEL_W}, "
                        f"{dilation_h}, {dilation_w}, "
                        f"{stride_wc}, {stride_wh}, {stride_ww}, "
                        f"{stride_xc}, {stride_xh}, {stride_xw}, {device})"
                    )
                # triton_conv_delta_x_hwc
                else:
                    assert "delta_xh_ptr" not in self.args_dict.keys()
                    assert "delta_xw_ptr" not in self.args_dict.keys()
                    assert "delta_xc_ptr" not in self.args_dict.keys()
                    self.args_dict["delta_xh_ptr"] = f"delta_xh_{kernel_name}"
                    self.args_dict["delta_xw_ptr"] = f"delta_xw_{kernel_name}"
                    self.args_dict["delta_xc_ptr"] = f"delta_xc_{kernel_name}"
                    wrapper.writeline(
                        "from torchinductor.triton_ops import _conv as _conv"
                    )
                    wrapper.writeline(
                        f"delta_xh_{kernel_name}, delta_xw_{kernel_name}, delta_xc_{kernel_name}"
<<<<<<< HEAD
                        "= _conv._delta_x_ptr_hwc("
=======
                        f" = _conv._delta_x_ptr_hwc("
>>>>>>> e062891b
                        f"{IN_C}, {KERNEL_H}, {KERNEL_W}, "
                        f"{dilation_h}, {dilation_w}, "
                        f"{stride_wc}, {stride_wh}, {stride_ww}, "
                        f"{stride_xc}, {stride_xh}, {stride_xw}, {device})"
                    )

            # else, delta_x_ptr is None
            else:
                assert "delta_x_ptr" not in self.args_dict.keys()
                self.args_dict["delta_x_ptr"] = "None"
        return

    def gen_grid(self, name):
        code = IndentedBuffer()
        if isinstance(self.node, ir.Convolution):
            BATCH = self.args_dict["BATCH"]
            OUT_H = self.args_dict["OUT_H"]
            OUT_W = self.args_dict["OUT_W"]
            KERNEL_N = self.args_dict["KERNEL_N"]
            with code.indent():
                code.splice(
                    f"""
                    def grid_{name}(META):
                        return (
                            triton.cdiv({BATCH} * {OUT_H} * {OUT_W}, META["BLOCK_M"]),
                            triton.cdiv({KERNEL_N}, META["BLOCK_N"]),
                        )
                    """
                )
        if isinstance(self.node, ir.MatrixMultiply):
            M = self.args_dict["M"]
            N = self.args_dict["N"]
            with code.indent():
                code.splice(
                    f"""
                    def grid_{name}(META):
                        return (
                            triton.cdiv({M}, META["BLOCK_M"]) * triton.cdiv({N}, META["BLOCK_N"]),
                            META["SPLIT_K"],
                        )
                    """
                )
        return code.getvalue()

    def call_kernel(self, wrapper, name: str):
        # gen code to call kernel
        # e.g.
        # def grid(META):
        #     return (...)
        # kernel1[grid](arg0, arg1, ...)
        extra_args = ", ".join(self.extra_call_args)
        self_args = ", ".join({**self.inout_dict, **self.args_dict}.values())
        self_const_kwargs = ", ".join(f"{k}={v}" for k, v in self.const_dict.items())
        args = self_args + (
            ", " + extra_args if extra_args and len(extra_args) > 0 else ""
        )
        args_kwargs = args + ", " + self_const_kwargs
        wrapper.writeline(self.gen_grid(name))
        wrapper.writeline(f"{name}[grid_{name}]({args_kwargs})")


def template_codegen(scheduler, scheduler_node):
    """
    codegen function for triton templates
    scheduler: Scheduler
    scheduler_node: ExternKernelSchedulerNode
    """
    wrapper = V.graph.wrapper_code
    _, groups = scheduler_node.group

    reschedule = []
    fuse = False
    could_remove_kernel_buf = False
    fusable_nodes = []
    with scheduler.kernel(TritonTemplateKernel(scheduler_node.node, *groups)) as kernel:
        # map const args/ shape/ strides to kernel args
        kernel.map_args()
        # set self.args name to match the TritonTemplateKernel's args names
        kernel.rename_vars()
        # update node dep from StarDep to MemoryDep
        scheduler_node.update_dep_type()
        # mark node of TritonTemplateKernel as fusable and update fusable_deps
        scheduler_node.mark_fusable()
        # scheduler.pop_group will keep iterating all reachable fusable SchedulerNodes
        assert type(kernel.node) in template_dict.keys()
        tile1, tile2, _ = groups
        fusable_group = tile1 * tile2

        # Add pointwise with compatible dimensions
        for node in scheduler.pop_group(
            (fusable_group, sympy.Integer(1)),
        ):
            # make sure we force the reads of conv are channel_last layout
            if type(node.node) in template_dict.keys() or (
                len(node.node.get_size()) == 4 and node.node.get_stride()[1] != 1
            ):
<<<<<<< HEAD
                # if not channel_last layout (data.get_stride()[1] != 1),
                # reorder node loop ordering to channel last
                # so that it could be fused with convolution and
                # have correct results of split_and_set_ranges()
                # if len(node.node.get_size()) == 4 and node.node.get_stride()[1] != 1:
                #     node.reorder_channel_last()
                # make sure we force the reads of conv are channel_last layout
                if len(node.node.get_size()) == 4 and node.node.get_stride()[1] != 1:
                    reschedule.append(node)
                    continue
                try:
                    node.run(*kernel.split_and_set_ranges(node.get_ranges()))
                    node.mark_fusable()
                    fuse = True
                    fusable_nodes.append(node)
                    # if node.output buffer has the same stride/size as kernel output buffer
                    # replace kernel output buffer name as node.output buffer
                    could_remove_kernel_buf = True
                except CantSplit:
                    reschedule.append(node)
=======
                reschedule.append(node)
                continue
            # because triton mm will reorder pid, we need to make sure the
            # the pointwise fusable nodes are consumers of the kernel.node
            if (
                isinstance(kernel.node, ir.MatrixMultiply)
                and scheduler_node not in node.inverse_users
            ):
                reschedule.append(node)
                continue
            try:
                node.run(*kernel.split_and_set_ranges(node.get_ranges()))
                node.mark_fusable()
                fuse = True
                fusable_nodes.append(node)
                # if node.output buffer has the same stride/size as kernel output buffer
                # replace kernel output buffer name as node.output buffer
                could_remove_kernel_buf = True
            except CantSplit:
                reschedule.append(node)
>>>>>>> e062891b

        else:
            for node in scheduler.pop_group(groups):
                # scheduler.maybe_remove_buffer(node, check_group=is_group_matching)
                node.run(*kernel.set_ranges(*node.get_ranges()))
                node.mark_fusable()

        # TODO: reduction

        kernel_buf_replace_name = None
        if fuse and could_remove_kernel_buf:
            writes = scheduler_node.read_writes.writes
            assert len(writes) == 1
            # if all users of buf0 are in fusable groups
            # safe to remove buf0
            for user in scheduler_node.users:
                if user.node not in fusable_nodes or not user.can_inplace:
                    could_remove_kernel_buf = False
                    break
            if could_remove_kernel_buf:
                scheduler.remove_buffer(writes.pop().name)
            kernel_buf_replace_name = fusable_nodes[0].get_name()

        kernel_name = wrapper.next_kernel_name()
        # code gen kernel
        wrapper.header.splice(
            kernel.codegen_kernel(
                kernel_name, fuse, could_remove_kernel_buf, kernel_buf_replace_name
            )
        )
        # gen precompute tensor (like delta_x_ptr) if needed
        kernel.precompute(wrapper, kernel_name)
        # code gen call to kernel
        kernel.call_kernel(wrapper, kernel_name)

        scheduler.enqueue(reschedule)  # TODO: consider reschedule
        scheduler.barrier()  # enqueue any nodes that became runnable after this node is run
        scheduler.maybe_free_buffers()<|MERGE_RESOLUTION|>--- conflicted
+++ resolved
@@ -24,40 +24,7 @@
             lstrip_blocks=True,
             undefined=StrictUndefined,
         )
-<<<<<<< HEAD
-        if isinstance(node, ir.Convolution):
-=======
-        pid_cache = {}
-        if isinstance(node, ir.Convolution):
-            pid_cache = {
-                "tl.program_id(0)": "pid_nhw",
-                "tl.program_id(1)": "pid_k",
-            }
->>>>>>> e062891b
-            self.map_args()
-            KERNEL_H = self.args_dict["KERNEL_H"]
-            KERNEL_W = self.args_dict["KERNEL_W"]
-            padding_h = self.args_dict["padding_h"]
-            padding_w = self.args_dict["padding_w"]
-            if ((KERNEL_H == "1" and KERNEL_W == "1")) or (
-                (padding_h == "0") and (padding_w == "0")
-            ):
-                self.template_name += "_delta_x"
-            else:
-                self.template_name += "_delta_x_hwc"
-<<<<<<< HEAD
-
-        self.template = env.get_template(self.template_name + ".j2")
-=======
-        elif isinstance(node, ir.MatrixMultiply):
-            pid_cache = {
-                "tl.program_id(0)": "pid_m",
-                "tl.program_id(1)": "pid_n",
-            }
-
-        self.template = env.get_template(self.template_name + ".j2")
-        super(TritonTemplateKernel, self).__init__(*groups, pid_cache=pid_cache)
->>>>>>> e062891b
+        self.template = env.get_template(template_name + ".j2")
 
     def rename_vars(self):
         for k, v in self.inout_dict.items():
@@ -221,11 +188,7 @@
                     )
                     wrapper.writeline(
                         f"delta_xh_{kernel_name}, delta_xw_{kernel_name}, delta_xc_{kernel_name}"
-<<<<<<< HEAD
-                        "= _conv._delta_x_ptr_hwc("
-=======
                         f" = _conv._delta_x_ptr_hwc("
->>>>>>> e062891b
                         f"{IN_C}, {KERNEL_H}, {KERNEL_W}, "
                         f"{dilation_h}, {dilation_w}, "
                         f"{stride_wc}, {stride_wh}, {stride_ww}, "
@@ -322,28 +285,6 @@
             if type(node.node) in template_dict.keys() or (
                 len(node.node.get_size()) == 4 and node.node.get_stride()[1] != 1
             ):
-<<<<<<< HEAD
-                # if not channel_last layout (data.get_stride()[1] != 1),
-                # reorder node loop ordering to channel last
-                # so that it could be fused with convolution and
-                # have correct results of split_and_set_ranges()
-                # if len(node.node.get_size()) == 4 and node.node.get_stride()[1] != 1:
-                #     node.reorder_channel_last()
-                # make sure we force the reads of conv are channel_last layout
-                if len(node.node.get_size()) == 4 and node.node.get_stride()[1] != 1:
-                    reschedule.append(node)
-                    continue
-                try:
-                    node.run(*kernel.split_and_set_ranges(node.get_ranges()))
-                    node.mark_fusable()
-                    fuse = True
-                    fusable_nodes.append(node)
-                    # if node.output buffer has the same stride/size as kernel output buffer
-                    # replace kernel output buffer name as node.output buffer
-                    could_remove_kernel_buf = True
-                except CantSplit:
-                    reschedule.append(node)
-=======
                 reschedule.append(node)
                 continue
             # because triton mm will reorder pid, we need to make sure the
@@ -364,7 +305,6 @@
                 could_remove_kernel_buf = True
             except CantSplit:
                 reschedule.append(node)
->>>>>>> e062891b
 
         else:
             for node in scheduler.pop_group(groups):
