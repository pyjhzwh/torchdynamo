--- conflicted
+++ resolved
@@ -283,21 +283,21 @@
         scheduler_node.update_dep_type()
         # mark node of TritonTemplateKernel as fusable and update fusable_deps
         scheduler_node.mark_fusable()
-<<<<<<< HEAD
         # scheduler.pop_group will keep iterating all reachable fusable SchedulerNodes
-        if isinstance(kernel.node, ir.Convolution) or isinstance(
-            kernel.node, ir.MatrixMultiply
-        ):
-            tile1, tile2, _ = groups
-            fusable_group = tile1 * tile2
+        assert type(kernel.node) in template_dict.keys():
+        tile1, tile2, _ = groups
+        fusable_group = tile1 * tile2
 
         # Add pointwise with compatible dimensions
         for node in scheduler.pop_group(
             (fusable_group, sympy.Integer(1)),
         ):
             # make sure we force the reads of conv are channel_last layout
-            if len(node.node.get_size()) == 4:
-                assert node.node.get_stride()[1] == 1
+            if type(node.node) in template_dict.keys() or (
+                len(node.node.get_size()) == 4 and node.node.get_stride()[1] != 1
+            ):
+                reschedule.append(node)
+                continue
             try:
                 node.run(*kernel.split_and_set_ranges(node.get_ranges()))
                 node.mark_fusable()
@@ -308,41 +308,6 @@
                 could_remove_kernel_buf = True
             except CantSplit:
                 reschedule.append(node)
-=======
-        # enqueue any nodes that became runnable after this node is run
-        # otherwise, relu after conv is in blocked_nodes that could not be in
-        # runnable_groups to be fused to conv
-        # scheduler.barrier()
-        tile1, tile2, _ = group
-        # scheduler.pop_group will keep iterating all reachable fusable SchedulerNodes
-        if isinstance(kernel.node, ir.Convolution):
-            # Add pointwise with compatible dimensions
-            for node in scheduler.pop_group(
-                (tile1 * tile2, sympy.Integer(1)),
-            ):
-                # if not channel_last layout (data.get_stride()[1] != 1),
-                # reorder node loop ordering to channel last
-                # so that it could be fused with convolution and
-                # have correct results of split_and_set_ranges()
-                # if len(node.node.get_size()) == 4 and node.node.get_stride()[1] != 1:
-                #     node.reorder_channel_last()
-                # make sure we force the reads of conv are channel_last layout
-                if type(node.node) in template_dict.keys() or (
-                    len(node.node.get_size()) == 4 and node.node.get_stride()[1] != 1
-                ):
-                    reschedule.append(node)
-                    continue
-                try:
-                    node.run(*kernel.split_and_set_ranges(node.get_ranges()))
-                    node.mark_fusable()
-                    fuse = True
-                    fusable_nodes.append(node)
-                    # if node.output buffer has the same stride/size as kernel output buffer
-                    # replace kernel output buffer name as node.output buffer
-                    could_remove_kernel_buf = True
-                except CantSplit:
-                    reschedule.append(node)
->>>>>>> 894ada3e
 
         else:
             for node in scheduler.pop_group(groups):
