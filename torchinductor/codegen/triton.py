import contextlib
import dataclasses
import functools
import itertools
import logging
import math
import operator
from typing import Dict
from typing import List

import sympy
import torch

from .. import codecache
from .. import config
from .. import ir
from ..utils import sympy_product
from ..virtualized import V
from ..virtualized import ops
from .common import DeferredLine
from .common import ExprPrinter
from .common import IndentedBuffer
from .common import Kernel
from .common import OpOverrides

log = logging.getLogger(__name__)


class TritonPrinter(ExprPrinter):
    def _print_ModularIndexing(self, expr):
        x, div, mod = expr.args
        x = self.paren(self.doprint(x))
        div = self.paren(self.doprint(div))
        mod = self.paren(self.doprint(mod))
        if div != "1":
            x = f"({x} // {div})"
        return f"{x} % {mod}"

    def _print_IndexingDiv(self, expr):
        x, div = expr.args
        x = self.paren(self.doprint(x))
        div = self.paren(self.doprint(div))
        return f"({x} // {div})"


texpr = TritonPrinter().doprint


def triton_compute_type(dtype):
    triton_type_name = str(dtype).split(".")[-1]
    if triton_type_name == "bool":
        triton_type_name = "int1"
    if triton_type_name in ("float16", "bfloat16"):
        # float16 math is done in float32 inside the kernel
        triton_type_name = "float32"
    return f"tl.{triton_type_name}"


def triton_constant(value):
    if value == float("inf"):
        return 'float("inf")'
    elif value == float("-inf"):
        return 'float("-inf")'
    elif math.isnan(value):
        return 'float("nan")'
    return repr(value)


class TritonOverrides(OpOverrides):
    """Map element-wise ops to Triton"""

    @staticmethod
    def to_dtype(x, dtype: torch.dtype):
        if dtype == torch.bool:
            return f"({x} != 0)"
        return f"{x}.to({triton_compute_type(dtype)})"

    @staticmethod
    def constant(value, dtype):
        return triton_constant(value)

    @staticmethod
    def abs(x):
        return f"tl.abs({x})"

    @staticmethod
    def exp(x):
        return f"tl.exp({x})"

    @staticmethod
    def sqrt(x):
        return f"tl.sqrt({x})"

    @staticmethod
    def log(x):
        # workaround https://github.com/openai/triton/issues/543
        return f"tl.log({x}.to(tl.float32))"

    @staticmethod
    def isinf(x):
        return f"{x}+1 == {x}"

    @staticmethod
    def isnan(x):
        return f"{x} != {x}"

    @staticmethod
    def relu(x):
        return ops.maximum("0", x)

    @staticmethod
    def round(x):
        return f"tl.where({x}<0, {x}-0.5, {x}+0.5).to(tl.int32).to(tl.float32)"

    @staticmethod
    def floor(x):
        tmp = ops.trunc(x)
        return f"tl.where({tmp}>{x}, {tmp}-1, {tmp})"

    @staticmethod
    def trunc(x):
        return f"{x}.to(tl.int32).to(tl.float32)"

    @staticmethod
    def minimum(a, b):
        return f"tl.minimum({a}, {b})"

    @staticmethod
    def maximum(a, b):
        return f"tl.maximum({a}, {b})"

    @staticmethod
    def where(a, b, c):
        # wonkyness to work around https://github.com/openai/triton/issues/532
        # identity calls to force new triton variables (and get access to .shape/.dtype/.numel
        a = ops.identity(a)
        b = ops.identity(b)
        c = ops.identity(c)
        a = ops.identity(
            f"{a} | tl.zeros({b}.shape, {a}.dtype) if {b}.numel > 1 else {a}"
        )
        a = ops.identity(
            f"{a} | tl.zeros({c}.shape, {a}.dtype) if {c}.numel > 1 else {a}"
        )
        return f"tl.where({a}, {b}, {c})"

    @staticmethod
    def cos(x):
        return f"tl.cos({x})"

    @staticmethod
    def index_expr(expr, dtype):
        return V.kernel.indexing(expr)[0]

    @staticmethod
    def masked(mask, body, other):
        with V.kernel.mask_loads(mask) as new_mask:
            result = body()
        return ops.where(
            new_mask, result, TritonOverrides.constant(other, torch.float32)
        )

    @staticmethod
    def rand(seed, offset):
        return f"tl.rand({seed}, {offset})"


@dataclasses.dataclass
class RangeTree:
    """
    Each range tree represents multiple sets of iteration indexing
    in a single tiled dimension in the output kernel.

    If you have two loops ranges one (4, 3, 2) and another (4, 6),
    then the range tree will be:
            4 (i0)
        3 (i1)  6 (i3)
        2 (i2)
    Where i0 is shared between both loops, but then the split into
    different indexing vars.  All loop ranges must iterate over
    the same number of elements.
    """

    def __init__(
        self,
        name: str,
        var_list: List[sympy.Symbol],
        var_ranges: Dict[sympy.Symbol, sympy.Expr],
        numel: sympy.Expr,
        prefix: str,
        depth=0,
        length=sympy.Integer(1),
    ):
        super(RangeTree, self).__init__()
        self.name = name
        self.children: Dict[sympy.Expr, RangeTreeEntry] = {}
        self.var_list = var_list
        self.var_ranges = var_ranges
        self.numel = numel
        self.prefix = prefix
        self.depth = depth
        self.length = length

    def cache_clear(self):
        for child in self.children.values():
            child.cache_clear()

    def is_loop(self):
        return self.prefix == "r"

    def child_node(self, length):
        if length not in self.children:
            node = RangeTreeEntry(
                f"{self.prefix}{next(V.kernel.iter_vars_count)}", length, self
            )
            self.children[length] = node
            V.kernel.range_tree_nodes[node.symbol()] = node
            self.var_list.append(node.symbol())
            self.var_ranges[node.symbol()] = length
        else:
            node = self.children[length]
        return node


class RangeTreeRoot(RangeTree):
    def __init__(
        self, name: str, numel: sympy.Expr, prefix: str, index: int, kernel: "Kernel"
    ):
        super(RangeTreeRoot, self).__init__(
            name=name,
            var_list=[],
            var_ranges={},
            numel=numel,
            prefix=prefix,
        )
        self.index = index
        self.kernel = kernel

    def codegen_next(self):
        return self.name

    def simplify(self, expr, nodes):
        return expr

    def construct(self, lengths):
        node = self
        itervars = []
        for sv in reversed(lengths):
            node = node.child_node(sv)
            itervars.append(node.symbol())
        return list(reversed(itervars))

    def ranges_code(self):
        size = self.kernel.reshape_size_str(self.index, self.prefix)
        return f"tl.reshape(tl.arange(0, {self.prefix.upper()}BLOCK), {size})"

    def codegen_header(self, code):
        x = self.prefix
        if self.is_loop():
            code.writeline(f"{self.name} = {x}offset + {x}base")
        else:
            code.writelines(
                [
                    f"{x}offset = tl.program_id({self.index}) * {x.upper()}BLOCK",
                    f"{self.name} = {x}offset + {self.ranges_code()}",
                ]
            )
        code.writeline(f"{x}mask = {self.name} < {x}numel")


class RangeTreeEntry(RangeTree):
    def __init__(self, name: str, length: sympy.Expr, parent: RangeTree):
        super(RangeTreeEntry, self).__init__(
            name=name,
            numel=parent.numel / length,
            var_list=parent.var_list,
            var_ranges=parent.var_ranges,
            prefix=parent.prefix,
            length=length,
            depth=parent.depth + 1,
        )
        self.parent = parent
        self.codegen = functools.lru_cache(None)(self._codegen)
        self.codegen_next = functools.lru_cache(None)(self._codegen_next)

    def cache_clear(self):
        self.codegen.cache_clear()
        self.codegen_next.cache_clear()
        super().cache_clear()

    def writeline(self, line):
        if self.is_loop():
            V.kernel.indexing_code.writeline(line)
        else:
            # lift non-reduction stores outside loop
            V.kernel.body.writeline(line)

    def _codegen_next(self):
        denom = texpr(V.kernel.rename_indexing(self.length))
        self.writeline(
            f"{self.name}_next = {self.parent.codegen_next()} // {TritonPrinter.paren(denom)}"
        )
        return f"{self.name}_next"

    def _codegen(self):
        denom = texpr(V.kernel.rename_indexing(self.length))
        if self.numel == 1:
            line = f"{self.name} = {self.parent.codegen_next()}"
        else:
            line = f"{self.name} = {self.parent.codegen_next()} % {TritonPrinter.paren(denom)}"
        self.writeline(line)
        return self.name

    def symbol(self):
        return sympy.Symbol(self.name)

    def next_symbol(self):
        return sympy.Symbol(f"{self.name}_next")

    def simplify(self, expr: sympy.Expr):
        """
        Merge the indexing math for contiguous dimensions
        """
        if isinstance(self.parent, RangeTreeRoot):
            return expr

        v1 = sympy.Symbol("subs_var1")
        v2 = sympy.Symbol("subs_var2")
        pl = self.parent.length
        test_expr = sympy.expand(
            expr.subs({self.name: 0, self.parent.name: (v1 * pl + v2)}).subs(
                {
                    v1: self.name,
                    v2: self.parent.name,
                }
            )
        )
        if test_expr == sympy.expand(expr):
            # we can compact this dimension into a a single one
            node = self.parent.parent.child_node(self.length * self.parent.length)
            new_expr = expr.subs({self.name: 0, self.parent.name: node.symbol()})
            return node.simplify(new_expr)

        return expr

    def __hash__(self):
        return hash(self.name)

    def __eq__(self, other):
        return self.name == other.name


def zero_vars(it):
    return {k: 0 for k in it}


class TritonKernel(Kernel):
    overrides = TritonOverrides
    sexpr = texpr

    def __init__(self, *groups):
        super(TritonKernel, self).__init__()
        self.numels = [V.graph.sizevars.simplify(s) for s in groups]
        self.range_trees = []
        self.range_tree_nodes = {}
        self.iter_vars_count = itertools.count()
        self.inside_reduction = self.numels[-1] != 1
        self._load_mask = None
        self.body = IndentedBuffer()
        self.indexing_code = IndentedBuffer()
        self.suffix = IndentedBuffer()
        self.outside_loop_vars = set()
        self.initialize_range_tree()

    def initialize_range_tree(self):
        names = ["xindex", "yindex", "zindex"][: len(self.numels) - 1] + ["rindex"]
        for i in range(len(self.numels)):
            self.range_trees.append(
                RangeTreeRoot(names[i], self.numels[i], names[i][0], i, self)
            )
        for tree in self.range_trees:
            # reduction indexing goes inside a loop
            if tree.prefix != "r":
                tree.codegen_header(self.body)
        if self.inside_reduction and self.range_trees[-1].is_loop():
            # workaround for this issue:
            # https://gist.github.com/jansel/6527126f781559095c5531f98a4235a7
            self.body.writeline(f"rbase = {self.range_trees[-1].ranges_code()}")

    def disable_reduction(self):
        @contextlib.contextmanager
        def ctx():
            if not self.inside_reduction:
                yield
                return
            # calling codegen_body() will flush all the pending buffers
            # and write out a reduction loop
            self.codegen_body()
            self.inside_reduction = False
            yield
            self.inside_reduction = True

        return ctx()

    def set_ranges(self, *lengths):
        assert len(lengths) == len(self.range_trees)
        return [
            ranges.construct(length)
            for length, ranges in zip(lengths, self.range_trees)
        ]

    def split_and_set_ranges(self, lengths: List[List[sympy.Expr]]):
        """
        We may want to fuse `for i0 in s0*s1` into a tiled kernel with groups (s0, s1).

        To do this we need to split up the iteration space of i0 into something like:
            for i1 in s0:
              for i2 in s1:
                i0 = i1*s1 + i2
                ....

        This function matches and resplits lengths to the groups of
        this kernel to enable tiled + non-tiled fusions.
        """
        sv = V.graph.sizevars
        new_ranges = [[] for _ in self.range_trees]
        remaining = [sv.simplify(rt.numel) for rt in self.range_trees]
        var_count = itertools.count()

        def add_range(i, expr):
            expr = sv.simplify(expr)
            if not sv.maybe_guard_multiple_of(remaining[i], expr):
                raise CantSplit()
            # guard on the last item out
            sv.maybe_guard_equals(remaining[i], expr)
            remaining[i] = ir.IndexingDiv(remaining[i], expr)
            new_ranges[i].append(expr)
            return next(var_count)

        def make_combined(size, idx1, idx2):
            def getter(flat_vars):
                return size * flat_vars[idx1] + flat_vars[idx2]

            return getter

        return_getters_groups = []
        current_group = 0
        for length_group in lengths:
            return_getters = []
            for size in length_group:
                while (
                    current_group < len(remaining)
                    and sv.size_hint(remaining[current_group]) == 1
                ):
                    # scroll to next group with remaining elements
                    current_group += 1

                if sv.size_hint(size) > sv.size_hint(remaining[current_group]):
                    # need to break size in two
                    if not sv.maybe_guard_multiple_of(size, remaining[current_group]):
                        raise CantSplit()
                    size1 = remaining[current_group]
                    size2 = ir.IndexingDiv(size, remaining[current_group])
                    return_getters.append(
                        make_combined(
                            size2,
                            add_range(current_group, size1),
                            add_range(current_group + 1, size2),
                        )
                    )
                else:
                    return_getters.append(
                        operator.itemgetter(add_range(current_group, size))
                    )

            return_getters_groups.append(return_getters)

        assert all(s == 1 for s in remaining)
        itervars = list(itertools.chain(*self.set_ranges(*new_ranges)))
        return [[fn(itervars) for fn in fns] for fns in return_getters_groups]

    def indexing(self, index: sympy.Expr, copy_shape=None):
        """
        Compute the index and mask to pass to tl.load() or tl.store()
        """
        index_vars = set(index.free_symbols)
        index_str = texpr(self.rename_indexing(self.simplify_indexing(index)))

        need_dense = (
            config.triton.dense_indexing
            or any(
                # tmpX  means indirect indexing
                str(v).startswith("tmp")
                for v in index_vars
            )
        ) and index != 0
        have_dense = True
        have_loop_vars = False
        mask = []
        dense_mask = []

        for tree in self.range_trees:
            if tree.prefix == "r" and not self.inside_reduction:
                continue
            if index_vars.intersection(tree.var_list):
                have_loop_vars = True
                have_dense = False
                mask.append(f"{tree.prefix}mask")
            dense_mask.append(f"{tree.prefix}mask")

        if need_dense and not have_dense:
            mask = dense_mask
            index_str = f"{index_str} + tl.zeros({self.dense_size_str()}, tl.int32)"
        elif not have_loop_vars and copy_shape:
            mask = dense_mask
            index_str = f"{index_str} + tl.zeros({copy_shape}.shape, tl.int32)"

        if self._load_mask:
            mask.append(self._load_mask)
        elif not mask:
            mask = ["None"]

        return index_str, " & ".join(mask)

    def var_ranges(self):
        return (
            dict(
                itertools.chain.from_iterable(
                    tree.var_ranges.items() for tree in self.range_trees
                )
            ),
        )

    def simplify_indexing(self, expr: sympy.Expr):
        expr = V.graph.sizevars.simplify_with_ranges(expr, self.var_ranges())
        nodes = [
            self.range_tree_nodes[sym]
            for sym in expr.free_symbols
            if sym in self.range_tree_nodes
        ]
        if nodes:
            nodes.sort(key=lambda x: x.depth)
            expr = nodes[-1].simplify(expr)

        for sym in expr.free_symbols:
            if sym in self.range_tree_nodes:
                self.range_tree_nodes[sym].codegen()

        return expr

    @contextlib.contextmanager
    def mask_loads(self, mask):
        """Context manager to add an additional mask to tl.load/store"""
        assert self._load_mask is None, "TODO: nesting"
        prior = self._load_mask
        self._load_mask = mask
        with self.swap_buffers(self.compute, self.compute):
            # TODO(jansel): do we need a reshape here?
            yield mask
        self._load_mask = prior

    def load(self, name: str, index: sympy.Expr, upcast: bool = False):
        var = self.args.input(name)
        index, mask = self.indexing(index)
        line = f"tl.load({var} + {index}, {mask})"
        if upcast:
            line += ".to(tl.float32)"

        if self.inside_reduction and "rmask" not in mask:
            # can lift a common load outside of reduction loop
            tmp = self.cse.generate(self.body, line)
        else:
            tmp = self.cse.generate(self.loads, line)

        if not self.inside_reduction or "rmask" not in mask:
            self.outside_loop_vars.add(tmp)

        return tmp

    def store(self, name, index, value, mode=None):
        var = self.args.output(name)
        index, mask = self.indexing(index, value)
        if mode is None:
            line = f"tl.store({var} + {index}, {value}, {mask})"
        elif mode == "atomic_add":
            line = f"tl.atomic_add({var} + {index}, {value}, {mask})"
        else:
            raise NotImplementedError(f"store mode={mode}")
        self.stores.writeline(name, line)
        if not self.inside_reduction:
            self.outside_loop_vars.add(value)

    def reduction(self, name, dtype, reduction_type, index, value):
        assert self.inside_reduction
        default = triton_constant(ir.Reduction.default_value(reduction_type, dtype))
        masks = [f"{tree.prefix}mask" for tree in self.range_trees]
        if self._load_mask:
            masks.append(self._load_mask)
        sizes = [f"{tree.prefix.upper()}BLOCK" for tree in self.range_trees]
        sizes[-1] = "1"
        if reduction_type == "any":
            reduction_type = "max"

        dim = len(self.range_trees) - 1
        result_var = self.cse.newvar()
        if (dtype, reduction_type, value) not in self.cse.reduction_cache:
            self.cse.reduction_cache[(dtype, reduction_type, value)] = result_var
            accumulator = f"_{result_var}"
            self.body.writeline(
                f"{accumulator} = tl.zeros({self.dense_size_str()}, {triton_compute_type(dtype)}) + {default}"
            )

            updated = value
            if reduction_type == "min":
                masks.append(f"({accumulator} > {value})")
            elif reduction_type == "max":
                masks.append(f"({accumulator} < {value})")
            elif reduction_type == "sum":
                updated = f"{accumulator} + {value}"
            else:
                raise NotImplementedError(f"reduction_type {reduction_type}")

            cond = " & ".join(masks)
            self.compute.writeline(
                f"{accumulator} = tl.where({cond}, {updated}, {accumulator})"
            )

            self.suffix.writeline(
                f"{result_var} = tl.reshape(tl.{reduction_type}({accumulator}, {dim}), [{', '.join(sizes)}])"
            )
        else:
            var_name = self.cse.reduction_cache[(dtype, reduction_type, value)]
            self.suffix.writeline(f"{result_var} = {var_name}")
        self.inside_reduction = False
        index, mask = self.indexing(index, result_var)
        assert "rmask" not in index
        self.inside_reduction = True
        self.outside_loop_vars.add(result_var)
        self.cse.store_cache[name] = result_var
        if name not in V.graph.removed_buffers:
            var = self.args.output(name)
            self.suffix.writeline(
                DeferredLine(name, f"tl.store({var} + {index}, {result_var}, {mask})")
            )

    def codegen_body(self):
        """
        Concat output code from index_code, loads, compute, stores,
        suffix into self.body.

        For pointwise kernels, this is called just once at the end.

        For reduction kernels, this generates a loop over the reduction
        axis.
        """
        if not (
            self.indexing_code
            or self.loads
            or self.stores
            or self.compute
            or self.suffix
        ):
            return

        if self.inside_reduction:
            self.body.writeline("for roffset in range(0, rnumel, RBLOCK):")
            with self.body.indent():
                # last range tree is always reduction
                self.range_trees[-1].codegen_header(self.body)
                self.body.splice(self.indexing_code)
                self.body.splice(self.loads)
                self.body.splice(self.compute)
                self.body.splice(self.stores)

            # invalidate any caches that came from inside the reduction loop
            self.cse.invalidate(self.outside_loop_vars)
            self.range_trees[-1].cache_clear()
        else:
            self.body.splice(self.indexing_code)
            self.body.splice(self.loads)
            self.body.splice(self.compute)
            self.body.splice(self.stores)
        self.body.splice(self.suffix)
        self.indexing_code.clear()
        self.loads.clear()
        self.compute.clear()
        self.stores.clear()
        self.suffix.clear()

    def codegen_kernel(self, name=None):
        from triton import next_power_of_2

        code = IndentedBuffer()
        size_hints = [
            next_power_of_2(V.graph.sizevars.size_hint(numel)) for numel in self.numels
        ]
        if self.inside_reduction:
            heuristics = "reduction_heuristics"
        else:
            heuristics = "pointwise_heuristics"
            size_hints = size_hints[:-1]

        if name is None:
            code.splice(
                f"""
                    import triton
                    import triton.language as tl
                    from {codecache.__name__} import {heuristics}

                """
            )

        code.splice(
            f"""
                @{heuristics}(size_hints={size_hints!r})
                @triton.jit
            """
        )

        argdefs, _ = self.args.python_argdefs()

        if config.dynamic_shapes:
            maybe_const = ""
        else:
            maybe_const = ": tl.constexpr"

        for tree in self.range_trees:
            if tree.prefix != "r" or self.inside_reduction:
                argdefs.append(f"{tree.prefix}numel{maybe_const}")

        for tree in self.range_trees:
            if tree.prefix != "r" or self.inside_reduction:
                argdefs.append(f"{tree.prefix.upper()}BLOCK : tl.constexpr")

        code.writeline(f"def {name or 'kernel'}({', '.join(argdefs)}):")
        self.codegen_body()
        with code.indent():
            for old, new in self.args.aliases():
                code.writeline(f"{old} = {new}")
            code.splice(self.body)

        if name is not None:
            return code.getvalue()

        wrapper = IndentedBuffer()
        wrapper.writeline("TritonCodeCache.load('''")
        wrapper.splice(code.getvalue(), strip=True)
        wrapper.writeline("''').kernel")
        return wrapper.getvalue()

    def reshape_size_str(self, i=None, x=None):
        sizes = ["1"] * (len(self.range_trees) - int(self.numels[-1] == 1))
        if i is not None:
            sizes[i] = f"{x.upper()}BLOCK"
        return f"[{', '.join(sizes)}]"

    def dense_size_str(self):
        sizes = []
        for tree in self.range_trees:
            if tree.prefix != "r" or self.inside_reduction:
                sizes.append(f"{tree.prefix.upper()}BLOCK")
            elif tree.prefix == "r" and tree.numel != 1:
                sizes.append("1")
        return f"[{', '.join(sizes)}]"

    def call_kernel(self, code, name: str):
        _, call_args = self.args.python_argdefs()
        grid = []
        # TODO(jansel): if there are constants, we shouldn't bother passing them as args
        for tree in self.range_trees:
            if isinstance(tree.numel, (sympy.Integer, sympy.Symbol)):
                expr = texpr(tree.numel)
            else:
                expr = f"{name}_{tree.prefix}numel"
                code.writeline(f"{expr} = {texpr(tree.numel)}")
            if tree.prefix != "r" or self.inside_reduction:
                call_args.append(expr)
            if tree.prefix != "r":
                grid.append(expr)
        call_args = ", ".join(call_args)
        code.writeline(f"{name}[grid({', '.join(grid)})]({call_args})")


class TritonScheduling:
    def __init__(self, scheduler):
        self.scheduler = scheduler

    def group_fn(self, sizes):
        return tuple(V.graph.sizevars.simplify(sympy_product(s)) for s in sizes)

    def group_fn_NHW_C(self, sizes):
        # group to size of NHW, C for 4d tensor
        group = ()
        for s in sizes:
            if len(s) == 4:
                group += (
                    V.graph.sizevars.simplify(sympy_product([s[0], s[2], s[3]])),
                    s[1],
                )
            else:
                group += (V.graph.sizevars.simplify(sympy_product(s)),)
        return group
<<<<<<< HEAD
=======
    
    def group_fn_M_N(self, sizes):
        group = ()
        for s in sizes:
            if len(s) == 2:
                group += (s[0],s[1])
            else:
                group += (V.graph.sizevars.simplify(sympy_product(s)),)
        return group
>>>>>>> 40e032dd

    def codegen(self, *groups):
        wrapper = V.graph.wrapper_code
        scheduler = self.scheduler

        reduction_nodes = []
        reschedule = []
        with scheduler.kernel(TritonKernel(*groups)) as kernel:
            for _ in scheduler.iter_fixed_point():
                # scheduler.pop_group will keep iterating all reachable fusable nodes
                for node in scheduler.pop_group(groups):
                    node.run(*kernel.set_ranges(*node.get_ranges()))
                    if kernel.inside_reduction:
                        reduction_nodes.append(node)
                    else:
                        node.mark_fusable()

                # the rest of this function could be correctly removed
                # it is various cases of horizonal fusions
                if kernel.inside_reduction:
                    # TODO(jansel): rewrite this to support tiled reductions
                    group, reduction_group = groups

                    # Add pointwise with compatible dimensions
                    for node in scheduler.pop_group(
                        (group * reduction_group, sympy.Integer(1)),
                    ):
                        try:
                            node.run(*kernel.split_and_set_ranges(node.get_ranges()))
                            node.mark_fusable()
                        except CantSplit:
                            reschedule.append(node)

                    # we mark reductions fusable here as they rely on the loop break below
                    for node in reduction_nodes:
                        node.mark_fusable(broadcast_after_reduce=True)
                    reduction_nodes.clear()

                    # Add more pointwise with fewer dimensions
                    # disable_reduction() will close the current reduction loop
                    with kernel.disable_reduction():
                        for node in scheduler.pop_group((group, sympy.Integer(1))):
                            node.run(*kernel.set_ranges(*node.get_ranges()))
                            node.mark_fusable()

                elif len(groups) == 3:
                    tile1, tile2, _ = groups
                    # Add pointwise with compatible dimensions
                    for node in scheduler.pop_group(
                        (tile1 * tile2, sympy.Integer(1)),
                    ):
                        try:
                            node.run(*kernel.split_and_set_ranges(node.get_ranges()))
                            node.mark_fusable()
                        except CantSplit:
                            reschedule.append(node)

        kernel_name = wrapper.next_kernel_name()
        if config.triton.many_files:
            wrapper.define_kernel(kernel_name, kernel.codegen_kernel())
        else:
            wrapper.header.splice(kernel.codegen_kernel(kernel_name))
        kernel.call_kernel(wrapper, kernel_name)

        scheduler.enqueue(reschedule)
        scheduler.barrier()
        scheduler.maybe_free_buffers()

    def flush(self):
        pass


class CantSplit(Exception):
    pass<|MERGE_RESOLUTION|>--- conflicted
+++ resolved
@@ -800,8 +800,6 @@
             else:
                 group += (V.graph.sizevars.simplify(sympy_product(s)),)
         return group
-<<<<<<< HEAD
-=======
     
     def group_fn_M_N(self, sizes):
         group = ()
@@ -811,7 +809,6 @@
             else:
                 group += (V.graph.sizevars.simplify(sympy_product(s)),)
         return group
->>>>>>> 40e032dd
 
     def codegen(self, *groups):
         wrapper = V.graph.wrapper_code
