import collections
import dataclasses
import hashlib
from itertools import count
from typing import Any
from typing import Dict
from typing import List

from .. import codecache
from .. import config
from .. import ir
from ..utils import has_triton
from ..utils import sympy_product
from ..virtualized import V
from .common import CodeGen
from .common import DeferredLine
from .common import IndentedBuffer
from .common import Kernel
from .triton import texpr

pexpr = texpr


def buffer_reuse_key(node: ir.Buffer):
    return (
        node.get_device(),
        node.get_dtype(),
        V.graph.sizevars.simplify(sympy_product(node.get_size())),
    )


def make_buffer_reuse(old, new):
    assert old.get_dtype() == new.get_dtype()
    if old.get_size() == new.get_size() and old.get_stride() == new.get_stride():
        return f"{new.get_name()} = {old.get_name()}; del {old.get_name()}"

    return (
        f"{new.get_name()} = as_strided({old.get_name()}, "
        f"{V.graph.sizevars.codegen_shape_tuple(new.get_size())}, "
        f"{V.graph.sizevars.codegen_shape_tuple(new.get_stride())}); del {old.get_name()}"
    )


def make_buffer_allocation(buffer):
    device = buffer.get_device()
    dtype = buffer.get_dtype()
    shape = tuple(buffer.get_size())
    stride = tuple(buffer.get_stride())
    return (
        f"{buffer.get_name()} = empty_strided("
        f"{V.graph.sizevars.codegen_shape_tuple(shape)}, "
        f"{V.graph.sizevars.codegen_shape_tuple(stride)}, "
        f"device='{device.type}', dtype={dtype})"
    )


class MemoryPlanningState:
    def __init__(self):
        super().__init__()
        self.reuse_pool: Dict[
            Any, List["FreeIfNotReusedLine"]
        ] = collections.defaultdict(list)

    def __contains__(self, key):
        return bool(self.reuse_pool.get(key, None))

    def pop(self, key) -> "FreeIfNotReusedLine":
        item = self.reuse_pool[key].pop()
        assert not item.is_reused
        return item

    def push(self, key, item: "FreeIfNotReusedLine"):
        assert not item.is_reused
        self.reuse_pool[key].append(item)


class MemoryPlanningLine:
    def plan(self, state: MemoryPlanningState) -> "MemoryPlanningLine":
        """First pass to find reuse"""
        return self

    def codegen(self, code: IndentedBuffer):
        """Second pass to output code"""
        pass


@dataclasses.dataclass
class AllocateLine(MemoryPlanningLine):
    node: ir.Buffer

    def plan(self, state: MemoryPlanningState):
        if self.node.get_name() in V.graph.removed_buffers:
            return NullLine()

        # try to reuse a recently freed buffer
        key = buffer_reuse_key(self.node)
        if key in state:
            free_line = state.pop(key)
            free_line.is_reused = True
            return ReuseLine(free_line.node, self.node)

        return self

    def codegen(self, code: IndentedBuffer):
        assert self.node.get_name() not in V.graph.removed_buffers
        code.writeline(make_buffer_allocation(self.node))


@dataclasses.dataclass
class FreeIfNotReusedLine(MemoryPlanningLine):
    node: ir.Buffer
    is_reused: bool = False

    def plan(self, state: MemoryPlanningState):
        assert not self.is_reused
        if self.node.get_name() in V.graph.removed_buffers:
            return NullLine()
        state.push(buffer_reuse_key(self.node), self)
        return self

    def codegen(self, code: IndentedBuffer):
        assert self.node.get_name() not in V.graph.removed_buffers
        if not self.is_reused:
            code.writeline(f"del {self.node.get_name()}")


@dataclasses.dataclass
class ReuseLine(MemoryPlanningLine):
    node: ir.Buffer
    reused_as: ir.Buffer

    def plan(self, state: MemoryPlanningState):
        if self.reused_as.get_name() in V.graph.removed_buffers:
            # we hit this case only for inplace buffers
            return FreeLine(self.node).plan(state)
        assert self.node.get_name() not in V.graph.removed_buffers
        return self

    def codegen(self, code: IndentedBuffer):
        assert self.node.get_name() not in V.graph.removed_buffers
        assert self.reused_as.get_name() not in V.graph.removed_buffers
        code.writeline(make_buffer_reuse(self.node, self.reused_as) + "  # reuse")


@dataclasses.dataclass
class FreeLine(MemoryPlanningLine):
    node: ir.Buffer

    def plan(self, state: MemoryPlanningState):
        if self.node.get_name() in V.graph.removed_buffers:
            return NullLine()
        return self

    def codegen(self, code: IndentedBuffer):
        assert self.node.get_name() not in V.graph.removed_buffers
        code.writeline(f"del {self.node.get_name()}")


class NullLine(MemoryPlanningLine):
    pass


class WrapperCodeGen(CodeGen):
    """
    The outer wrapper that calls the kernels.
    """

    def __init__(self):
        super().__init__()
        self._names_iter = count()
        self.header = IndentedBuffer()
        self.prefix = IndentedBuffer()
        self.kernels = {}
        self.lines = []
        self.header.splice(
            f"""
                from ctypes import c_void_p, c_long
                import torch
                import random
                from torch import empty_strided, as_strided
                from {codecache.__name__} import CppCodeCache, TritonCodeCache

                aten = torch.ops.aten

            """
        )

        if has_triton():
            self.header.splice(
                """
                    import triton
                    import triton.language as tl

                    from torchinductor.triton_ops.autotune import pointwise_heuristics
                    from torchinductor.triton_ops.autotune import reduction_heuristics
                    from torchinductor.triton_ops.autotune import grid

                """
            )

            if config.triton.convolution != "aten":
                self.header.splice(
                    """
                    from torchinductor.triton_ops.conv_perf_model import early_config_prune
                    from torchinductor.triton_ops.conv_perf_model import estimate_conv_time
                    from torchinductor.triton_ops.autotune import conv_heuristics
                    """
                )

<<<<<<< HEAD
            if config.triton.use_mm:
                self.header.writeline(
                    "from torchinductor.triton_ops.matmul import matmul_out as triton_mm_out"
=======
            if config.triton.mm != "aten":
                self.header.splice(
                    """
                    from torchinductor.triton_ops.autotune import mm_heuristics
                    from torchinductor.triton_ops.autotune import mm_autotune
                    """
>>>>>>> fe34de19
                )

            if config.triton.use_bmm:
                self.header.writeline(
                    "from torchinductor.triton_ops.batched_matmul import bmm_out as triton_bmm_out"
                )

        self.prefix.writelines(
            ["", "", f"def call({', '.join(V.graph.graph_inputs.keys())}):"]
        )
        with self.prefix.indent():
            for name in V.graph.randomness_seeds:
                self.prefix.writeline(
                    f"torch.randint(2**31, size=(), dtype=torch.int64, out={name})"
                )
            V.graph.sizevars.codegen(self.prefix, V.graph.graph_inputs)

        for name, value in V.graph.constants.items():
            # include a hash so our code cache gives different constants different files
            hashed = hashlib.sha256(repr(value).encode("utf-8")).hexdigest()
            self.header.writeline(f"{name} = None  # {hashed}")

        self.allocated = set()
        self.freed = set()

    def next_kernel_name(self):
        return f"kernel{next(self._names_iter)}"

    def codegen_allocation(self, buffer):
        name = buffer.get_name()
        if name in V.graph.removed_buffers or name in self.allocated:
            return
        self.allocated.add(name)

        layout = buffer.get_layout()
        if isinstance(layout, ir.MutationLayout):
            return
        if isinstance(layout, ir.AliasedLayout):
            assert isinstance(layout.view, ir.ReinterpretView)
            self.codegen_allocation(layout.view.data)
            allocation = DeferredLine(
                name, f"{name} = {layout.view.codegen_reference()}  # alias"
            )
            self.writeline(allocation)
            return

        self.writeline(AllocateLine(buffer))

    def codegen_free(self, buffer):
        name = buffer.get_name()
        if not self.can_reuse(buffer):
            return
        self.freed.add(name)

        layout = buffer.get_layout()
        if isinstance(layout, (ir.AliasedLayout, ir.MultiOutputLayout)):
            self.writeline(f"del {name}")
            return

        self.writeline(FreeIfNotReusedLine(buffer))

    def can_reuse(self, buffer):
        name = buffer.get_name()
        if (
            name in V.graph.removed_buffers
            or name in V.graph.graph_inputs
            or name in V.graph.constants
            or name in self.freed
        ):
            return False
        return True

    def codegen_inplace_reuse(self, input_buffer, output_buffer):
        assert buffer_reuse_key(input_buffer) == buffer_reuse_key(output_buffer)
        self.codegen_allocation(input_buffer)
        self.freed.add(input_buffer.get_name())
        self.allocated.add(output_buffer.get_name())
        self.writeline(ReuseLine(input_buffer, output_buffer))

    def generate(self):
        result = IndentedBuffer()
        result.splice(self.header)
        result.splice(self.prefix)
        with result.indent():
            while self.lines and isinstance(self.lines[-1], MemoryPlanningLine):
                # these lines will be pointless
                self.lines.pop()

            # codegen allocations in two passes
            planning_state = MemoryPlanningState()
            for i in range(len(self.lines)):
                if isinstance(self.lines[i], MemoryPlanningLine):
                    self.lines[i] = self.lines[i].plan(planning_state)

            for line in self.lines:
                if isinstance(line, MemoryPlanningLine):
                    line.codegen(result)
                else:
                    result.writeline(line)

            output_refs = [x.codegen_reference() for x in V.graph.graph_outputs]
            if output_refs:
                result.writeline("return (" + ", ".join(output_refs) + ", )")
            else:
                result.writeline("return ()")

        self.add_benchmark_harness(result)

        return result.getvalue()

    def add_benchmark_harness(self, output):
        """
        Append a benchmark harness to generated code for debugging
        """
        if not config.benchmark_harness:
            return

        def add_fake_input(name, shape, stride, device, dtype):
            output.writeline(
                f"{name} = rand_strided("
                f"{V.graph.sizevars.codegen_shape_tuple(shape)}, "
                f"{V.graph.sizevars.codegen_shape_tuple(stride)}, "
                f"device='{device.type}', dtype={dtype})"
            )

        output.writelines(["", "", 'if __name__ == "__main__":'])
        with output.indent():
            output.splice(
                """
                from torchdynamo.testing import rand_strided
                from benchmarks.microbenchmarks.microbench import print_performance
                """,
                strip=True,
            )

            for name, value in V.graph.constants.items():
                add_fake_input(
                    name, value.size(), value.stride(), value.device, value.dtype
                )

            for name, value in V.graph.graph_inputs.items():
                shape = [V.graph.sizevars.size_hint(x) for x in value.get_size()]
                stride = [V.graph.sizevars.size_hint(x) for x in value.get_stride()]
                add_fake_input(
                    name, shape, stride, value.get_device(), value.get_dtype()
                )

            output.writeline(
                f"print_performance(lambda: call({', '.join(V.graph.graph_inputs.keys())}))"
            )

    def define_kernel(self, name: str, kernel: str):
        self.header.splice(f"\n\n{name} = {kernel}")

    def call_kernel(self, name: str, kernel: Kernel):
        tmp = IndentedBuffer()
        kernel.call_kernel(self, tmp, name)
        for line in tmp.getvalue().split("\n"):
            line = line.strip()
            if line:
                self.writeline(line)

    def writeline(self, line):
        self.lines.append(line)<|MERGE_RESOLUTION|>--- conflicted
+++ resolved
@@ -207,18 +207,12 @@
                     """
                 )
 
-<<<<<<< HEAD
-            if config.triton.use_mm:
-                self.header.writeline(
-                    "from torchinductor.triton_ops.matmul import matmul_out as triton_mm_out"
-=======
             if config.triton.mm != "aten":
                 self.header.splice(
                     """
                     from torchinductor.triton_ops.autotune import mm_heuristics
                     from torchinductor.triton_ops.autotune import mm_autotune
                     """
->>>>>>> fe34de19
                 )
 
             if config.triton.use_bmm:
