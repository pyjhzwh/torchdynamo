--- conflicted
+++ resolved
@@ -2817,7 +2817,6 @@
 
         # for conv2d or conv3d, prefer channels last format
         if kernel == "triton_ops.conv":
-<<<<<<< HEAD
             output_layout = "torch.channels_last"
         # diable tuned_conv_layout for training because aot_autograd will transform
         # all inputs to be contigous, resulting extra memory transfomation
@@ -2825,13 +2824,6 @@
             from .codegen.autotuner import tuned_conv_layout
 
             output_layout = tuned_conv_layout(
-=======
-            output_layout_str = "torch.channels_last"
-        elif config.tune_layout:
-            from .codegen.autotuner import tuned_conv_layout
-
-            output_layout_str = tuned_conv_layout(
->>>>>>> 08aa6cea
                 kernel,
                 x.get_size(),
                 weight.get_size(),
@@ -2845,15 +2837,9 @@
                 x.get_dtype(),
             )
         else:
-<<<<<<< HEAD
             output_layout = "torch.contiguous_format"
 
         if output_layout == "torch.channels_last":
-=======
-            output_layout_str = "torch.contiguous_format"
-
-        if output_layout_str == "torch.channels_last":
->>>>>>> 08aa6cea
             stride_order = [0] + list(reversed(range(1, len(kernel_size) + 1)))
             if len(stride_order) < len(output_size):
                 # add batch dim if it exists
