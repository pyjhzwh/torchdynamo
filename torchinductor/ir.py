--- conflicted
+++ resolved
@@ -2373,34 +2373,6 @@
                 (bias, stride, padding, dilation, transposed, output_padding, groups),
             )
 
-<<<<<<< HEAD
-    def canonicalize(self):
-        """
-        Manually get cononicalization of the conv output index
-        """
-        # manually generate index formula for conv
-        sizes = self.get_size()
-        strides = self.get_stride()
-        index_vars = [sympy.Symbol(f"d{i}") for i in range(len(sizes))]
-        # reorder index vars according to stride
-        index_order = sorted(range(len(strides)), key=strides.__getitem__, reverse=True)
-        lookup = {pos: idx for idx, pos in enumerate(index_order)}
-        order = [lookup[i] for i in range(len(lookup))]
-        index_vars = [index_vars[i] for i in order]
-        indexer = self.make_indexer()
-        index = indexer(index_vars)
-
-        new_sizes, reindex, prune = _simplify_loops(index_vars, sizes, [index])
-
-        # assign new variables each dimension to deal with numbering mismatches
-        # d0, d1, d2 could become d0, d2 -- which won't match d0, d1
-        _, add_var = var_builder("c")
-        replacement = dict(zip(index_vars, reindex([add_var(x) for x in new_sizes])))
-
-        index = sympy.expand(index).subs(replacement)
-        return index, tuple(new_sizes)
-=======
->>>>>>> 40e032dd
 
     def map_args(self):
         # x, w, bias
