--- conflicted
+++ resolved
@@ -49,8 +49,6 @@
 # do bench to decide best layout, currently only for aten.conv
 tune_layout = False
 
-<<<<<<< HEAD
-=======
 # Inductor compilation debug info
 # 0: Nothing printed out when compilation fails
 # 1: Dump the graph out to repro.py if compilation fails
@@ -58,7 +56,6 @@
 # 3: Always dumps the last graph ran out to minify_repro.py, useful for segfaults/irrecoverable errors
 repro_level = int(os.environ.get("INDUCTOR_REPRO_LEVEL", 0))
 
->>>>>>> 08aa6cea
 
 # config specific to codegen/cpp.pp
 class cpp:
